--- conflicted
+++ resolved
@@ -140,7 +140,6 @@
     Live(LiveState),
 }
 
-<<<<<<< HEAD
 /// Checks to perform on the given runtime, compared to the existing runtime.
 pub struct RuntimeChecks {
     /// Enforce the `spec_name`s match
@@ -150,30 +149,6 @@
     pub version_increases: bool,
     /// Enforce that the given runtime is compiled with the try-runtime feature.
     pub try_runtime_feature_enabled: bool,
-=======
-/// Options for [`State::to_ext`]
-///
-/// Whether to check that the runtime was compiled with try-runtime feature
-#[derive(PartialEq, PartialOrd)]
-pub enum TryRuntimeFeatureCheck {
-    /// Check the runtime was compiled with try-runtime feature
-    Check,
-    /// Don't check if the runtime was compiled with try-runtime feature
-    Skip,
-}
-/// Options for [`State::to_ext`]
-///
-/// Whether to check if the new runtime `spec_version` is greater than the previous runtime
-/// `spec_version`
-#[derive(PartialEq, PartialOrd)]
-pub enum SpecVersionCheck {
-    /// Check that the new runtime `spec_version` is greater than the previous runtime
-    /// `spec_version`
-    Check,
-    /// Don't check that the new runtime `spec_version` is greater than the previous runtime
-    /// `spec_version`
-    Skip,
->>>>>>> 62ee786b
 }
 
 impl State {
